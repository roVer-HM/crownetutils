--- conflicted
+++ resolved
@@ -11,11 +11,6 @@
 import scipy.sparse as sp
 
 import matplotlib.pyplot as plt
-<<<<<<< HEAD
-=======
-
-import seaborn as sns
->>>>>>> 6c18467e
 from drawnow import drawnow, figure
 from roveranalyzer.uitls.path import PathHelper
 from roveranalyzer.vadereanalyzer.plots import plots as plot
@@ -73,12 +68,6 @@
 
 
 def density():
-<<<<<<< HEAD
-=======
-    p_helper = PathHelper.from_user_home()
-    p = p_helper.join("relative/path/to/sample001")
-    output = ScenarioOutput.create_output_from_project_output(p)
->>>>>>> 6c18467e
 
     #p_helper = RelPath.from_user_home()
     #p = p_helper.join("/rover/simulations/simple_detoure/vadere/output/test" )
@@ -96,16 +85,11 @@
 
 
 def fig_num_peds_series():
-<<<<<<< HEAD
 
     p_helper = RelPath.from_env("ROVER_MAIN")
     trajectories = p_helper.glob(
         "simulation-campaigns", "simpleDetour.sh-results_20200*_mia*/**/postvis.traj"
     )
-=======
-    p_helper = PathHelper.from_env()
-    trajectories = p_helper.glob("relative/path/to/")
->>>>>>> 6c18467e
     # trajectories = p_helper.glob('simulation-campaigns', 'simple_detour_100x177_long*/**/postvis.traj')
     output_dirs = [os.path.split(p)[0] for p in trajectories]
     outputs = [ScenarioOutput.create_output_from_project_output(p) for p in output_dirs]
@@ -302,7 +286,6 @@
 
 
 if __name__ == "__main__":
-<<<<<<< HEAD
     os.environ['ROVER_MAIN'] = '/home/christina/repos/rover-main'
 
     directory = "/home/christina/repos/rover-main/rover/simulations/simple_detoure/vadere/output/test_use_me"
@@ -345,7 +328,4 @@
 
     plt.show()
 
-    print("finished")
-=======
-    density()
->>>>>>> 6c18467e
+    print("finished")