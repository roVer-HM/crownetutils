from __future__ import annotations

import os
from functools import wraps
from itertools import combinations
from typing import Callable, Tuple, Union

import matplotlib.pyplot as plt
import numpy as np
import pandas as pd
import seaborn as sns
from matplotlib.axes import Axes
from matplotlib.collections import QuadMesh
from matplotlib.figure import Figure
from matplotlib.lines import Line2D
from mpl_toolkits.axes_grid1 import make_axes_locatable
from pandas import IndexSlice as Idx

import roveranalyzer.utils.plot as _Plot
from roveranalyzer.simulators.crownet.common.dcd_util import DcdMetaData
from roveranalyzer.simulators.opp.provider.hdf.DcdMapCountProvider import DcdMapCount
from roveranalyzer.simulators.opp.provider.hdf.DcdMapProvider import DcdMapProvider
from roveranalyzer.utils import logger
from roveranalyzer.utils.misc import intersect
from roveranalyzer.utils.plot import Style, check_ax, update_dict

PlotUtil = _Plot.PlotUtil


class DcdMap:
    tsc_global_id = 0

    def __init__(
        self,
        metadata: DcdMetaData,
        position_df: pd.DataFrame,
        plotter=None,
        data_base_dir=None,
    ):
        self.metadata = metadata
        self.position_df = position_df
        self.scenario_plotter = plotter
        self.plot_wrapper = None
        self.style = Style()
        self.data_base_dir = data_base_dir

    # def _load_or_create(self, pickle_name, create_f, *create_args):
    #     """
    #     Load data from hdf or create data based on :create_f:
    #     """
    #
    #     # just load data with provided create function
    #     if not self.lazy_load_from_hdf:
    #         print("create from scratch (no hdf)")
    #         return create_f(*create_args)
    #
    #     # load from hdf if exist and create if missing
    #     hdf_path = os.path.join(self.hdf_base_path, pickle_name)
    #     if os.path.exists(hdf_path):
    #         print(f"load from hdf {hdf_path}")
    #         return self.count_p.get_dataframe()
    #     else:
    #         print("create from scratch ...", end=" ")
    #         data = create_f(*create_args)
    #         print(f"write to hdf {hdf_path}")
    #         self.count_p.write_dataframe(data)
    #         return data

    def get_location(self, simtime, node_id, cell_id=False):
        try:
            ret = self.position_df.loc[simtime, node_id]
            if ret.shape == (2,):
                ret = ret.to_numpy()
                if cell_id:
                    ret = np.floor(ret / self.metadata.cell_size)
            else:
                raise TypeError()
        except (TypeError, KeyError):
            ret = np.array([-1, -1])
        return ret

    def set_scenario_plotter(self, plotter):
        self.scenario_plotter = plotter


def percentile(n):
    def _percentil(x):
        return np.percentile(x, float(n) * 100.0)

    _percentil.__name__ = f"p_{n*100:2.0f}"
    return _percentil


class DcdMap2D(DcdMap):
    """
    decentralized crowed map
    """

    tsc_id_idx_name = "ID"
    tsc_time_idx_name = "simtime"
    tsc_x_idx_name = "x"
    tsc_y_idx_name = "y"

    def __init__(
        self,
        metadata: DcdMetaData,
        global_df: pd.DataFrame,
        map_df: Union[pd.DataFrame, None],
        position_df: pd.DataFrame,
        count_p: DcdMapCount = None,
        count_slice: pd.IndexSlice = None,
        map_p: DcdMapProvider = None,
        map_slice: pd.IndexSlice = None,
        plotter=None,
        **kwargs,
    ):
        super().__init__(metadata, position_df, plotter, **kwargs)
        self._map = map_df
        self._global_df = global_df
        self._count_map = None
        self._count_p = count_p
        self._count_slice = count_slice

        self._map_p: DcdMapProvider = map_p
        self._map_slice = map_slice

    def iter_nodes_d2d(self, first_node_id=0):
        # index order: [time, x, y, source, node]
        _i = pd.IndexSlice

        data = self.map.loc[_i[:, :, :, :, first_node_id:], :].groupby(
            level=self.tsc_id_idx_name
        )
        for i, ts_2d in data:
            yield i, ts_2d

    @property
    def glb_map(self):
        return self._global_df

    @property
    def map(self):
        if self._map is None:
            logger.info("load map")
            self._map = self._map_p[self._map_slice, :]
            self._map = self._map.sort_index()
        return self._map

    @property
    def count_p(self):
        if self._count_p is None:
            raise ValueError("count map is not setup")
        return self._count_p

    @property
    def count_map(self):
        # lazy load data if needed
        if self._count_map is None:
            logger.info("load count map from HDF")
            self._count_map = self._count_p[self._count_slice, :]
        return self._count_map

    def all_ids(self, with_ground_truth=True):
        ids = self.position_df.index.get_level_values("node_id").unique().to_numpy()
        ids.sort()
        # ids = np.array(list(self.id_to_node.keys()))
        if with_ground_truth:
            np.insert(ids, 0, 0)
            # ids = ids[ids != 0]
        return ids

    def valid_times(self, _from=-1, _to=-1):
        time_values = self.map.index.get_level_values("simtime").unique().to_numpy()
        np.append(
            time_values,
            self.glb_map.index.get_level_values("simtime").unique().to_numpy(),
        )
        time_values = np.sort(np.unique(time_values))
        if _from >= 0:
            time_values = time_values[time_values >= _from]
        if _to >= 0:
            time_values = time_values[time_values < _to]
        return time_values

    def unique_level_values(self, level_name, df_slice=None):
        if df_slice is None:
            df_slice = ([self.tsc_global_id], [])

        idx = self.map.loc[df_slice].index.get_level_values(level_name).unique()
        return idx

    def age_mask(self, age_column, threshold):
        _mask = self.map[age_column] <= threshold
        return _mask

    def update_area(self, time_step, node_id, value_name):
        """
        create 2d matrix of density map for one instance in
        time and for one node. The returned data frame as a shape of
         (N, M) where N,M is the number of cells in X respectively Y axis
        """
        data = pd.DataFrame(
            self.count_p.select_simtime_and_node_id_exact(time_step, node_id)[
                value_name
            ]
        )
        data = data.set_index(data.index.droplevel([0, 3]))  # (x,y) as new index
        df = self.metadata.update_missing(data, real_coords=True)
        df.update(data)
        df = df.unstack().T
        return df

    def update_color_mesh(self, qmesh: QuadMesh, time_step, node_id, value_name):
        df = self.update_area(time_step, node_id, value_name)
        data = np.array(df)
        qmesh.set_array(data.ravel())
        return qmesh

    @staticmethod
    def clear_color_mesh(qmesh: QuadMesh, default_val=0):
        qmesh.set_array(qmesh.get_array() * default_val)

    def info_dict(self, x, y, time_step, node_id):
        _i = pd.IndexSlice
        _data_dict = {c: "---" for c in self.map.columns}
        _data_dict["count"] = 0
        _data_dict["source"] = -1
        _data_dict.setdefault("_node_id", -1)
        _data_dict.setdefault("_omnet_node_id", -1)
        try:
            _data = self.map.loc[_i[node_id, time_step, x, y], :]
            _data_dict = _data.to_dict()
            _data_dict["_node_id"] = int(node_id)
        except KeyError:
            pass
        finally:
            _data_dict["count"] = (
                int(_data_dict["count"]) if _data_dict["count"] != np.nan else "n/a"
            )
            try:
                _data_dict["source"] = int(_data_dict["source"])
            except ValueError:
                _data_dict["source"] = "n/a"
            for k, v in _data_dict.items():
                if type(v) == float:
                    _data_dict[k] = f"{v:.6f}"
            _data_dict.setdefault("_celll_coord", f"[{x}, {y}]")
        return _data_dict

    def own_cell(self):
        own_cell_mask = self.map["own_cell"] == 1
        places = (
            self.map[own_cell_mask]  # only own cells (cells where one node is located)
            .index.to_frame()  # make the index to the dataframe
            .reset_index(["x", "y"], drop=True)  # remove not needed index
            .drop(
                columns=["ID", "simtime"]
            )  # and remove columns created by to_frame we do not need
        )
        return places

    def create_label_positions(self, df, n=5):
        directions = 7
        teta = 2 * np.pi / directions
        r = 18.5
        rot = [
            r * np.array([np.cos(i), np.sin(i)])
            for i in np.arange(0, 2 * np.pi, step=teta, dtype=float)
        ]

        places = df.copy()
        places["x_center"] = places["x"] + 0.5 * self.metadata.cell_size
        places["y_center"] = places["y"] + 0.5 * self.metadata.cell_size
        places["x_text"] = places["x_center"]
        places["y_text"] = places["y_center"]
        for idx, row in places.iterrows():
            row["x_text"] = row["x_center"] + rot[idx[0] % directions][0]
            row["y_text"] = row["y_center"] + rot[idx[0] % directions][1]

        pairs = list(combinations(places.index.to_list(), 2))
        intersection_found = False
        for i in range(n):
            intersection_found = False
            for n1, n2 in pairs:
                # if overlapping change check overlapping
                l1 = (
                    places.loc[n1, ["x_center", "y_center", "x_text", "y_text"]]
                    .to_numpy()
                    .reshape(-1, 2)
                )
                l2 = (
                    places.loc[n2, ["x_center", "y_center", "x_text", "y_text"]]
                    .to_numpy()
                    .reshape(-1, 2)
                )
                if intersect(l1, l2):
                    _dir = int(np.floor(np.random.random() * directions))
                    places.loc[n2, "x_text"] = places.loc[n1, "x_center"] + rot[_dir][0]
                    places.loc[n2, "y_text"] = places.loc[n1, "y_center"] + rot[_dir][1]
                    print(f"intersection found {n1}<->{n2}")
                    intersection_found = True

            if not intersection_found:
                break

        if intersection_found:
            print(f"still overlaps found in annotation arrows after {n} rounds")
        return places

    def describe_raw(self, global_only=False):
        _i = pd.IndexSlice
        if global_only:
            data = self.glb_map  # only global data
            data_str = "Global"
        else:
            data = self.map
            data_str = "Local"

        desc = data.describe().T
        print("=" * 79)
        print(f"Counts with values > 0 ({data_str}):")
        print(desc.loc[["count"], ["mean", "std", "min", "max"]])
        print("-" * 79)
        print(f"Delay for each cell ({data_str}):")
        print(desc.loc[["delay"], ["mean", "std", "min", "max"]])
        print("-" * 79)
        print(f"Time since measurement was taken ({data_str}):")
        print(desc.loc[["measurement_age"], ["mean", "std", "min", "max"]])
        print("-" * 79)
        print(f"Time since last update ({data_str}):")
        print(desc.loc[["update_age"], ["mean", "std", "min", "max"]])
        print("=" * 79)

    @PlotUtil.savefigure
    @PlotUtil.plot_decorator
    def plot_summary(self, simtime, node_id, title="", **kwargs):
        kwargs.setdefault("figsize", (16, 9))
        f, ax = plt.subplots(2, 2, **kwargs)
        ax = ax.flatten()
        f.suptitle(f"Node {node_id} for time {simtime} {title}")
        self.plot_area(simtime, node_id, ax=ax[0])
        self.plot_location_map(simtime, ax=ax[1])
        self.plot_count(ax=ax[2])
        ax[3].clear()
        return f, ax

    @PlotUtil.savefigure
    @PlotUtil.with_axis
    @PlotUtil.plot_decorator
    def plot_location_map(self, time_step, *, ax: plt.Axes = None, add_legend=True):
        places = self.own_cell()
        _i = pd.IndexSlice
        places = places.loc[_i[:, time_step], :]  # select only the needed timestep

        ax.set_title(f"Node Placement at time {time_step}s")
        ax.set_aspect("equal")
        ax.set_xlim([0, self.metadata.x_dim])
        ax.set_ylim([0, self.metadata.y_dim])
        if self.scenario_plotter is not None:
            self.scenario_plotter.add_obstacles(ax)

        for _id, df in places.groupby(level=self.tsc_id_idx_name):
            # move coordinate for node :id: to center of cell.
            df = df + 0.5 * self.metadata.cell_size
            ax.scatter(df["x"], df["y"], label=f"{_id}")

        if add_legend:
            ax.legend(bbox_to_anchor=(1.05, 1), loc="upper left")
        return ax.get_figure(), ax

    @PlotUtil.savefigure
    @PlotUtil.with_axis
    @PlotUtil.plot_decorator
    def plot_location_map_annotated(self, time_step, *, ax: plt.Axes = None):
        places = self.own_cell()
        _i = pd.IndexSlice
        places = places.loc[_i[:, time_step], :]  # select only the needed timestep
        f, ax = self.plot_location_map(time_step, ax=ax, add_legend=False)

        # places = places.droplevel("simtime")
        places = self.create_label_positions(places)
        for _id, df in places.groupby(level=self.tsc_id_idx_name):
            # move coordinate for node :id: to center of cell.
            ax.annotate(
                text=_id,
                xy=df.loc[(_id, time_step), ["x_center", "y_center"]].to_numpy(),
                xytext=df.loc[(_id, time_step), ["x_text", "y_text"]].to_numpy(),
                xycoords="data",
                arrowprops=dict(arrowstyle="->"),
            )

        return f, ax

    def update_delay_over_distance(
        self,
        time_step,
        node_id,
        delay_kind,
        remove_null=True,
        line: Line2D = None,
        bins_width=2.5,
    ):
        df = self.map
        # remove cells with count 0
        if remove_null:
            df = self.map.loc[self.map["count"] != 0]

        # average over distance (ignore node_id)
        if bins_width > 0:
            df = df.loc[Idx[:, time_step], ["owner_dist", delay_kind]]
            bins = int(np.floor(df["owner_dist"].max() / bins_width))
            df = df.groupby(pd.cut(df["owner_dist"], bins)).mean().dropna()
            df.index = df.index.rename("dist_bin")
        else:
            df = df.loc[Idx[node_id, time_step], ["owner_dist", delay_kind]]

        df = df.sort_values(axis=0, by=["owner_dist"])
        if line is not None:
            line.set_ydata(df[delay_kind].to_numpy())
            line.set_xdata(df["owner_dist"].to_numpy())
        return df

    def apply_ax_props(self, ax: plt.Axes, ax_prop: dict):
        for k, v in ax_prop.items():
            getattr(ax, f"set_{k}", None)(v, **self.style.font_dict[k])

    def update_cell_error(
        self,
        time_slice: slice,
        value: str = "err",
        agg_func: Union[Callable, str, list, dict] = "mean",
        drop_index: bool = False,
        name: Union[str, None] = None,
        time_bin: Union[float, None] = None,
        *args,
        **kwargs,
    ) -> pd.DataFrame():
        """
        Aggregated cell error over all nodes over a given time.
        """
        # select time slice. Do not select ground truth (ID = 0)
        df = self.count_p[pd.IndexSlice[time_slice, :, :, 1:], value]

        df = df.groupby(by=["x", "y"]).aggregate(func=agg_func, *args, **kwargs)
        if name is not None:
            df = df.rename(columns={value: name})
        if drop_index:
            df = df.reset_index(drop=True)
        return df

    def update_error_over_distance(
        self,
        time_step,
        node_id,
        value,
        line: Line2D = None,
        bins_width=2.5,
    ):
        df = self.count_p.select_simtime_and_node_id_exact(time_step, node_id)[
            ["owner_dist", value]
        ]
        df = df.reset_index(drop=True)

        # average over distance (ignore node_id)
        if bins_width > 0:
            bins = int(np.floor(df["owner_dist"].max() / bins_width))
            df = df.groupby(pd.cut(df["owner_dist"], bins)).mean().dropna()
            df.index = df.index.rename("dist_bin")

        df = df.sort_values(axis=0, by=["owner_dist"])
        if line is not None:
            line.set_ydata(df[value].to_numpy())
            line.set_xdata(df["owner_dist"].to_numpy())
        return df

    def error_hist(
        self,
        time_slice: slice = slice(None),
        value="err",
        agg_func="mean",
    ):

        if time_slice == slice(None):
            _ts = self.count_p.get_time_interval()
            time_slice = slice(_ts[0], _ts[1])
        data = self.update_cell_error(time_slice, value, agg_func, drop_index=True)
        return data, time_slice

    @PlotUtil.savefigure
    @PlotUtil.with_axis
    @PlotUtil.plot_decorator
    def plot_error_histogram(
        self,
        time_slice: slice = slice(None),
        value="err",
        agg_func="mean",
        data_source=None,
        *,
        stat: str = "count",  # "percent"
        fill: bool = True,
        ax: plt.Axes = None,
        **hist_kwargs,
    ):
        if data_source is not None:
            data, time_slice = data_source(time_slice, value, agg_func)
        else:
            data, time_slice = self.error_hist(time_slice, value, agg_func)

        _t = f"Cell count Error ('{value}') for Time {time_slice.start}"
        if time_slice.stop is not None:
            _t += f" - {time_slice.stop}"
        ax.set_title(_t)
        ax.set_xlabel(f"{value}")

        ax = sns.histplot(data=data, stat=stat, fill=fill, ax=ax, **hist_kwargs)
        return ax.get_figure(), ax

    @PlotUtil.savefigure
    @PlotUtil.with_axis
    @PlotUtil.plot_decorator
    def plot_error_quantil_histogram(
        self,
        value="err",
        agg_func="mean",
        *,
        stat: str = "count",  # "percent"
        fill: bool = False,
        ax: plt.Axes = None,
        **hist_kwargs,
    ):
        tmin, tmax = self.count_p.get_time_interval()
        time = (tmax - tmin) / 4
        intervals = {
            f"Time Quantil {i+1}": slice(time * i, time * i + time) for i in range(4)
        }

        data = self.update_cell_error(
            slice(None), value, agg_func, name="All", drop_index=True
        )
        quant = [
            self.update_cell_error(v, value, agg_func, name=k, drop_index=True)
            for k, v in intervals.items()
        ]
        data = pd.concat([data, *quant], axis=1)

        if isinstance(ax, plt.Axes):
            ax.set_title("Cell Error Histogram")
            ax.set_xlabel(value)

            sns.histplot(
                data=data,
                stat=stat,
                common_norm=False,
                fill=fill,
                legend=True,
                ax=ax,
                **hist_kwargs,
            )
            return ax.get_figure(), ax

        elif isinstance(ax, np.ndarray) and len(ax) == 5:
            for idx in range(len(ax)):
                _ax = ax[idx]
                _ax.set_title(f"Cell Error Histogram {data.iloc[:, idx].name}")
                _ax.set_xlabel(value)
                sns.histplot(
                    data=data.iloc[:, idx],
                    stat=stat,
                    common_norm=False,
                    fill=fill,
                    legend=True,
                    ax=_ax,
                    **hist_kwargs,
                )
            return ax[0].get_figure(), ax
        else:
            raise ValueError(f"Expected ax or array of 5 axes but got {type(ax)}")

    @PlotUtil.savefigure
    @PlotUtil.plot_decorator
    def plot_error_over_distance(
        self,
        time_step,
        node_id,
        value,
        label=None,
        *,
        ax=None,
        fig_dict: dict = None,
        ax_prop: dict = None,
        **kwargs,
    ):

        f, ax = check_ax(ax, **fig_dict if fig_dict is not None else {})
        df = self.update_error_over_distance(
            time_step, node_id, value, line=None, **kwargs
        )

        if label is None:
            label = value
        ax.plot("owner_dist", value, data=df, label=label)

        ax_prop = {} if ax_prop is None else ax_prop
        ax_prop.setdefault(
            "title",
            f"Error({value}) over Distance",
        )
        ax_prop.setdefault("xlabel", "Cell distance (euklid) to owners location [m]")
        ax_prop.setdefault("ylabel", f"{value}")

        ax.lines[0].set_linestyle("None")
        ax.lines[0].set_marker("o")

        self.apply_ax_props(ax, ax_prop)

        return f, ax

    @PlotUtil.savefigure
    @PlotUtil.plot_decorator
    def plot_delay_over_distance(
        self,
        time_step,
        node_id,
        value,
        remove_null=True,
        label=None,
        *,
        ax: plt.Axes = None,
        fig_dict: dict = None,
        ax_prop: dict = None,
        **kwargs,
    ):
        """
        Plot delay_kind* over the distance between measurements location (cell) and
        the position of the map owner.

        Default data view: per node / per time / all cells

        *)delay_kind: change definition of delay using the delay_kind parameter.
          one of: ["delay", "measurement_age", "update_age"]
        """

        f, ax = check_ax(ax, **fig_dict if fig_dict is not None else {})
        df = self.update_delay_over_distance(
            time_step, node_id, value, remove_null=remove_null, line=None, **kwargs
        )

        if label is None:
            label = value
        ax.plot("owner_dist", value, data=df, label=label)

        ax_prop = {} if ax_prop is None else ax_prop
        ax_prop.setdefault(
            "title",
            f"Delay({value}) over Distance",
        )
        ax_prop.setdefault("xlabel", "Cell distance (euklid) to owners location [m]")
        ax_prop.setdefault("ylabel", "Delay in [s]")

        ax.lines[0].set_linestyle("None")
        ax.lines[0].set_marker("o")

        self.apply_ax_props(ax, ax_prop)

        return f, ax

    @PlotUtil.savefigure
    @PlotUtil.plot_decorator
    def plot_area(
        self,
        time_step: float,
        node_id: int,
        value: str,
        *,
        ax=None,
        pcolormesh_dict: dict = None,
        fig_dict: dict = None,
        ax_prop: dict = None,
        **kwargs,
    ) -> Tuple[Figure, Axes]:
        """
        Birds eyes view of density in a 2D color mesh with X/Y spanning the
        area under observation. Z axis (density) is shown with given color grading.

        Default data view: per node / per time / all cells
        """
        df = self.update_area(time_step, node_id, value)
        f, ax = check_ax(ax, **fig_dict if fig_dict is not None else {})

        cell = self.get_location(time_step, node_id, cell_id=False)
        if "title" in kwargs:
            ax.set_title(kwargs["title"], **self.style.font_dict["title"])
        else:
            ax.set_title(
                f"Area plot of '{value}'. node: {node_id} time: "
                f"{time_step} cell [{cell[0]}, {cell[1]}]",
                **self.style.font_dict["title"],
            )
        ax.set_aspect("equal")
        ax.tick_params(axis="x", labelsize=self.style.font_dict["tick_size"])
        ax.tick_params(axis="y", labelsize=self.style.font_dict["tick_size"])

        # if self.scenario_plotter is not None:
        #     self.scenario_plotter.add_obstacles(ax)

        _d = update_dict(pcolormesh_dict, shading="flat")

        pcm = ax.pcolormesh(self.metadata.X_flat, self.metadata.Y_flat, df, **_d)

        divider = make_axes_locatable(ax)
        cax = divider.append_axes("right", size="5%", pad=0.05)
        cax.set_label("colorbar")
        cax.tick_params(axis="y", labelsize=self.style.font_dict["tick_size"])
        f.colorbar(pcm, cax=cax)

        ax.update(ax_prop if ax_prop is not None else {})

        return f, ax

    @PlotUtil.savefigure
    @PlotUtil.with_axis
    @PlotUtil.plot_decorator
    def plot_count(self, *, ax=None, **kwargs) -> Tuple[Figure, Axes]:
        ax.set_title("Total node count over time", **self.font_dict["title"])
        ax.set_xlabel("time [s]", **self.font_dict["xlabel"])
        ax.set_ylabel("total node count", **self.font_dict["ylabel"])

        for _id, df in self.iter_nodes_d2d(first_node_id=1):
            df_time = df.groupby(level=self.tsc_time_idx_name).sum()
            ax.plot(df_time.index, df_time["count"], label=f"{_id}")

        g = self.glb_map.groupby(level=self.tsc_time_idx_name).sum()
        ax.plot(
            g.index.get_level_values(self.tsc_time_idx_name),
            g["count"],
            label=f"0",
        )
        ax.legend()
        return ax.get_figure(), ax

    def count_diff(
        self, val: set = {}, agg: set = {}, id_slice: slice | int = slice(1, None, None)
    ) -> pd.DataFrame:

        if len(agg) == 0:
            agg = {
                "count",
                "mean",
                "std",
                "min",
                percentile(0.25),
                percentile(0.50),
                percentile(0.75),
                "max",
            }
        if len(val) == 0:
            val = {"count", "err", "sqerr"}

        if self._map_p.contains_group("count_diff"):
            nodes = self._map_p.get_dataframe(group="count_diff")
        else:
            _i = pd.IndexSlice
            df = []
            if "abs_err" in val:
                val.remove(abs_err)
                abs_err = np.abs(self.count_p[_i[:, :, :, id_slice], _i["err"]])
                abs_err.columns = ["abs_err"]
                abs_err = (
                    abs_err.groupby(
                        level=[self.tsc_id_idx_name, self.tsc_time_idx_name]
                    )
                    .sum()
                    .groupby(level="simtime")
                    .agg(list(agg))
                )
                abs_err.columns = [f"{c}_{stat}" for c, stat in abs_err.columns]

            # stat_list = list(val)
            stat_list = ["count"]  # todo err values wrong after sum()
            # todo err values wrong
            nodes = (
                self.count_p[_i[:, :, :, id_slice], stat_list]  # all put ground truth
                .groupby(level=[self.tsc_id_idx_name, self.tsc_time_idx_name])
                .sum()
                .groupby(level="simtime")
                .agg(list(agg))
            )
            nodes.columns = [f"{c}_{stat}" for c, stat in nodes.columns]
            df.insert(0, nodes)

            glb = (
                self.count_p[_i[:, :, :, 0], _i["count"]]  # only ground truth
                .groupby(level=[self.tsc_time_idx_name])
                .sum()
            )
            glb.columns = ["glb_count"]
            df.insert(0, glb)  # at front!

            # glb = self.glb_map.groupby(level=self.tsc_time_idx_name).sum()["count"]
            nodes = pd.concat(df, axis=1)

        return nodes

    @PlotUtil.savefigure
    @PlotUtil.with_axis
    @PlotUtil.plot_decorator
    def plot_count_diff(self, *, ax=None, **kwargs) -> Tuple[Figure, Axes]:
        if "data_source" in kwargs:
            nodes = kwargs["data_source"]()
        else:
            # nodes = self.count_diff(val={"count"}, agg={"mean", "std"})
<<<<<<< HEAD
            if "agg" in kwargs:
                agg = kwargs["agg"]
            else:
                agg = {"mean", percentile(0.25), percentile(0.75)}
            nodes = self.count_diff(val={"count"}, agg=agg)
=======
            nodes = self.count_diff(
                val={"count"},
                agg={percentile(0.50), percentile(0.25), percentile(0.75)},
            )
>>>>>>> fb868f6c

        font_dict = self.style.font_dict
        ax.set_title("Node Count over Time", **font_dict["title"])
        ax.set_xlabel("Time [s]", **font_dict["xlabel"])
        ax.set_ylabel("Pedestrian Count", **font_dict["ylabel"])
        n = (
            nodes.loc[:, ["count_p_50", "count_p_25", "count_p_75"]]
            .dropna()
            .reset_index()
        )
        # n = nodes.loc[:, ["count_mean", "count_std"]].dropna().reset_index()
        ax.plot("simtime", "count_p_50", data=n, label="Median count")

        # ax.fill_between(
        #     n["simtime"],
        #     n["count_mean"] + n["count_std"],
        #     n["count_mean"] - n["count_std"],
        #     alpha=0.35,p
        #     interpolate=True,
        #     label="Count +/- 1 std",
        # )
        ax.fill_between(
            n["simtime"],
            n["count_p_25"],
            n["count_p_75"],
            alpha=0.35,
            interpolate=True,
            label="[Q1;Q3]",
        )
        glb = nodes.loc[:, ["glb_count"]].dropna().reset_index()
        ax.plot("simtime", "glb_count", data=glb, label="Actual count")
        if self.style.create_legend:
            ax.get_figure().legend()
        return ax.get_figure(), ax

    def err_box_over_time(self, bin_width=10.0):
        i = pd.IndexSlice
        data = (
            self._count_p[i[:, :, :, 1:], ["err"]]
            .groupby(level=[self.tsc_id_idx_name, self.tsc_time_idx_name])
            .sum()
            .groupby(level="simtime")
            .mean()
        )
        bins = int(np.floor(data.index.max() / bin_width))
        _cut = pd.cut(data.index, bins)
        return data, _cut

    @PlotUtil.savefigure
    @PlotUtil.plot_decorator
    def plot_err_box_over_time(
        self, bin_width=10.0, xtick_sep=5, *, ax=None, **kwargs
    ) -> Tuple[Figure, Axes]:

        if "data_source" in kwargs:
            data, _cut = kwargs["data_source"](bin_width)
        else:
            data, _cut = self.err_box_over_time(bin_width)

        f, ax = check_ax(ax, **kwargs)
        font_dict = self.style.font_dict
        ax.set_title("Node Count over Time", **font_dict["title"])
        ax.set_xlabel("Time [s]", **font_dict["xlabel"])
        ax.set_ylabel("Count Err", **font_dict["ylabel"])

        flierprops = kwargs.get(
            "flierprops",
            dict(
                marker=".",
                color="black",
                markerfacecolor="black",
                markersize=3,
                linestyle="none",
            ),
        )
        boxprops = kwargs.get("boxprops", dict(color="black"))
        whiskerprops = kwargs.get("whiskerprops", dict(color="black"))

        ax = data.groupby(_cut).boxplot(
            subplots=False,
            sharey=True,
            grid=False,
            ax=ax,
            zorder=100,
            flierprops=flierprops,
            boxprops=boxprops,
            whiskerprops=whiskerprops,
        )
        xlabels = data.reset_index().groupby(_cut)["simtime"].max().to_list()
        ax.set_xticklabels(xlabels)
        for idx, lbl in enumerate(ax.get_xticklabels()):
            if (
                idx == 0
                or idx == (len(ax.get_xticklabels()) - 1)
                or (idx % (xtick_sep - 1) == 0)
            ):
                lbl.set_visible(True)
            else:
                lbl.set_visible(False)
        ax.grid(alpha=0.2, zorder=10)
        ax.axhline(y=0.0, color="red", alpha=0.3, zorder=20)
        return f, ax


class DcdMap2DMulti(DcdMap2D):
    tsc_source_idx_name = "source"

    def __init__(
        self,
        metadata: DcdMetaData,
        global_df: pd.DataFrame,
        map_df: pd.DataFrame,
        position_df: pd.DataFrame,
        map_all_df: pd.DataFrame,
        **kwargs,
    ):
        """
        Parameters
        ----------
        metadata: Meta data instance for current map. cell size, map size
        node_id_map: Mapping between node
        """
        super().__init__(metadata, global_df, map_df, position_df, **kwargs)
        self.map_all_df = map_all_df

    def info_dict(self, x, y, time_step, node_id):
        info_dict = super().info_dict(x, y, time_step, node_id)
        try:
            others = self.map_all_df.loc[
                pd.IndexSlice[node_id, time_step, x, y, :],
                ["count", "measured_t", "received_t"],
            ]
            _data = []
            for index, row in others.iterrows():
                row_dict: dict = row.to_dict()
                row_dict.setdefault("_node_id", index[4])
                _data.append(row_dict)

            info_dict.setdefault("y_other_values_#", len(_data))
            info_dict.setdefault("y_other_mean_count", others.mean().loc["count"])
            info_dict.setdefault("z_other_values", _data)
        except KeyError:
            pass

        return info_dict<|MERGE_RESOLUTION|>--- conflicted
+++ resolved
@@ -809,18 +809,11 @@
             nodes = kwargs["data_source"]()
         else:
             # nodes = self.count_diff(val={"count"}, agg={"mean", "std"})
-<<<<<<< HEAD
             if "agg" in kwargs:
                 agg = kwargs["agg"]
             else:
                 agg = {"mean", percentile(0.25), percentile(0.75)}
             nodes = self.count_diff(val={"count"}, agg=agg)
-=======
-            nodes = self.count_diff(
-                val={"count"},
-                agg={percentile(0.50), percentile(0.25), percentile(0.75)},
-            )
->>>>>>> fb868f6c
 
         font_dict = self.style.font_dict
         ax.set_title("Node Count over Time", **font_dict["title"])
