--- conflicted
+++ resolved
@@ -24,15 +24,15 @@
     OUTPUT_DEFAULT = "vadere_controlled"
 
     def __init__(
-            self,
-            image="sam-dev.cs.hm.edu:5023/rover/crownet/flowcontrol",
-            tag="latest",
-            docker_client=None,
-            name="",
-            cleanup_policy=DockerCleanup.REMOVE,
-            reuse_policy=DockerReuse.REMOVE_STOPPED,
-            detach=False,
-            journal_tag="",
+        self,
+        image="sam-dev.cs.hm.edu:5023/rover/crownet/flowcontrol",
+        tag="latest",
+        docker_client=None,
+        name="",
+        cleanup_policy=DockerCleanup.REMOVE,
+        reuse_policy=DockerReuse.REMOVE_STOPPED,
+        detach=False,
+        journal_tag="",
     ):
         super().__init__(
             image,
@@ -58,7 +58,6 @@
         # add...
 
     def start_controller(
-<<<<<<< HEAD
         self,
         loglevel=LogLevel.DEBUG,
         logfile=os.devnull,
@@ -72,21 +71,6 @@
         result_dir="results",
         experiment_label="vadere_controlled_out",
         ctrl_args: ArgList = ArgList(),
-=======
-            self,
-            loglevel=LogLevel.DEBUG,
-            logfile=os.devnull,
-            run_args_override=None,
-            control_file="control.py",
-            host_name="vadere_rover_run",
-            connection_mode="client",
-            traci_port=9999,
-            use_local=False,
-            scenario=None,
-            result_dir="results",
-            experiment_label=f"{OUTPUT_DEFAULT}_out",
-            ctrl_args: ArgList = ArgList(),
->>>>>>> c00fef8d
     ):
 
         # if connection_mode == "client":
